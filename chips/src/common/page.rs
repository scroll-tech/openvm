use std::{
    collections::HashSet,
    fmt, iter,
    ops::{Index, IndexMut},
};

use p3_field::PrimeField;
use p3_matrix::dense::RowMajorMatrix;
use rand::Rng;

use super::page_cols::PageCols;

/// A page is a collection of rows in the form
/// | is_alloc | idx | data |
///
/// It should be of a fixed height page.height(), which should be a power of 2.
/// In general pages should follow the following format:
/// - Allocated rows come first
/// - Allocated rows are sorted by idx and indices are distinct
/// - Unallocated rows are all zeros
#[derive(Clone, PartialEq)]
pub struct Page {
    pub rows: Vec<PageCols<u32>>,
}

impl Page {
    pub fn from_2d_vec(page: &[Vec<u32>], idx_len: usize, data_len: usize) -> Self {
        Self {
            rows: page
                .iter()
                .map(|row| {
                    assert!(row.len() == 1 + idx_len + data_len);
                    PageCols::from_slice(row, idx_len, data_len)
                })
                .collect(),
        }
    }

<<<<<<< HEAD
    pub fn from_2d_vec_multitier(page: &[Vec<u32>], idx_len: usize, data_len: usize) -> Self {
        Self {
            rows: page
                .iter()
                .map(|row| {
                    assert!(row.len() == 2 + idx_len + data_len);
                    PageCols::from_slice(&row[1..], idx_len, data_len)
                })
                .collect(),
        }
=======
    /// Returns a random page with the given parameters in the proper format
    /// Note that max_idx and max_data are not inclusive
    pub fn random(
        rng: &mut impl Rng,
        idx_len: usize,
        data_len: usize,
        max_idx: u32,
        max_data: u32,
        height: usize,
        rows_allocated: usize,
    ) -> Self {
        let mut gen_vec = |len: usize, max: u32| {
            (0..len)
                .map(|_| rng.gen_range(0..max))
                .collect::<Vec<u32>>()
        };

        assert!(rows_allocated <= height);
        let mut all_indices = HashSet::new();

        let mut rows = vec![];
        for _ in 0..rows_allocated {
            let mut idx;
            loop {
                idx = gen_vec(idx_len, max_idx);
                if !all_indices.contains(&idx) {
                    break;
                }
            }
            all_indices.insert(idx.clone());

            let data = gen_vec(data_len, max_data);
            rows.push(PageCols::new(1, idx, data));
        }
        rows.sort_by_key(|row| row.idx.clone());
        rows.resize(
            height,
            PageCols::new(0, vec![0; idx_len], vec![0; data_len]),
        );

        Page { rows }
    }

    pub fn idx_len(&self) -> usize {
        self.rows[0].idx.len()
    }

    pub fn data_len(&self) -> usize {
        self.rows[0].data.len()
>>>>>>> bacde210
    }

    pub fn width(&self) -> usize {
        1 + self.idx_len() + self.data_len()
    }

    pub fn height(&self) -> usize {
        self.rows.len()
    }

    /// Returns true only if the page contains an allocated row with index idx
    pub fn contains(&self, idx: &[u32]) -> bool {
        self.rows
            .binary_search_by(|row| {
                if row.is_alloc == 0 {
                    std::cmp::Ordering::Greater
                } else if row.idx == idx {
                    std::cmp::Ordering::Equal
                } else if row.idx < idx.to_vec() {
                    std::cmp::Ordering::Less
                } else {
                    std::cmp::Ordering::Greater
                }
            })
            .is_ok()
    }

    /// This function inserts (idx, data) into the page
    /// It assumes that the page is not full and that the idx is not already in the page
    /// Does a linear scan
    pub fn insert(&mut self, idx: &[u32], data: &[u32]) {
        assert!(!self.contains(idx));
        assert!(
            self.rows.last().unwrap().is_alloc == 0,
            "Can't insert into a full Page"
        );
        assert!(idx.len() == self.idx_len());
        assert!(data.len() == self.data_len());

        let mut pos = 0;
        while self[pos].is_alloc == 1 && self[pos].idx < idx.to_vec() {
            pos += 1;
        }
        self.rows
            .insert(pos, PageCols::new(1, idx.to_vec(), data.to_vec()));
        self.rows.pop();
    }

    /// This function deletes the row with index idx
    /// It assumes that the page contains an allocated row with index idx
    /// Does a linear scan
    pub fn delete(&mut self, idx: &[u32]) {
        assert!(self.contains(idx));

        let mut pos = 0;
        while self[pos].idx != idx {
            pos += 1;
        }
        self.rows.remove(pos);
        self.rows.push(PageCols::new(
            0,
            vec![0; self.idx_len()],
            vec![0; self.data_len()],
        ));
    }

    pub fn get_row_index(&self, idx: &[u32]) -> usize {
        assert!(self.contains(idx));
        self.rows.iter().position(|row| row.idx == idx).unwrap()
    }

    /// Returns a random index from an allocated row in the page
    pub fn get_random_idx(&self, rng: &mut impl Rng) -> Vec<u32> {
        let allocated_rows = self.rows.iter().filter(|row| row.is_alloc == 1).count();
        self.rows[rng.gen_range(0..allocated_rows)].idx.clone()
    }

    /// Generates the page trace
    pub fn gen_trace<F: PrimeField>(&self) -> RowMajorMatrix<F> {
        RowMajorMatrix::new(
            self.rows
                .iter()
                .flat_map(|row| {
                    iter::once(row.is_alloc)
                        .chain(row.idx.clone())
                        .chain(row.data.clone())
                })
                .map(F::from_canonical_u32)
                .collect(),
            self.width(),
        )
    }
}

/// Provides indexing by a row index
impl Index<usize> for Page {
    type Output = PageCols<u32>;

    fn index(&self, index: usize) -> &Self::Output {
        &self.rows[index]
    }
}

/// Provides mutable indexing by a row index
impl IndexMut<usize> for Page {
    fn index_mut(&mut self, index: usize) -> &mut Self::Output {
        &mut self.rows[index]
    }
}

/// This provides indexing by an idx (Vec<u32>)
/// It assumes that the page contains an allocated row with
/// index idx, does a linear search to find the first such
/// row, and returns a reference to its data
impl Index<&Vec<u32>> for Page {
    type Output = Vec<u32>;

    fn index(&self, idx: &Vec<u32>) -> &Self::Output {
        &self
            .rows
            .iter()
            .find(|row| row.is_alloc == 1 && row.idx == *idx)
            .unwrap()
            .data
    }
}

/// This provides mutable indexing by an idx (Vec<u32>)
/// It assumes that the page contains an allocated row with
/// index idx, does a linear search to find the first such
/// row, and returns a mutable reference to its data
impl IndexMut<&Vec<u32>> for Page {
    fn index_mut(&mut self, idx: &Vec<u32>) -> &mut Self::Output {
        &mut self
            .rows
            .iter_mut()
            .find(|row| row.is_alloc == 1 && row.idx == *idx)
            .unwrap()
            .data
    }
}

/// Prints the page, one row per line
impl fmt::Display for Page {
    fn fmt(&self, f: &mut fmt::Formatter<'_>) -> fmt::Result {
        for row in &self.rows {
            writeln!(f, "{:?}", row)?;
        }
        Ok(())
    }
}<|MERGE_RESOLUTION|>--- conflicted
+++ resolved
@@ -36,7 +36,6 @@
         }
     }
 
-<<<<<<< HEAD
     pub fn from_2d_vec_multitier(page: &[Vec<u32>], idx_len: usize, data_len: usize) -> Self {
         Self {
             rows: page
@@ -47,7 +46,7 @@
                 })
                 .collect(),
         }
-=======
+    }
     /// Returns a random page with the given parameters in the proper format
     /// Note that max_idx and max_data are not inclusive
     pub fn random(
@@ -97,7 +96,6 @@
 
     pub fn data_len(&self) -> usize {
         self.rows[0].data.len()
->>>>>>> bacde210
     }
 
     pub fn width(&self) -> usize {
