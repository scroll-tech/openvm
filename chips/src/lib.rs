--- conflicted
+++ resolved
@@ -1,21 +1,14 @@
-<<<<<<< HEAD
+pub mod keccak_permute;
 pub mod less_than;
-=======
-pub mod keccak_permute;
 pub mod merkle_proof;
->>>>>>> 3fdbd122
 pub mod page_controller;
 pub mod page_read;
 /// Chip to range check a value has less than a fixed number of bits
 pub mod range;
 pub mod range_gate;
-<<<<<<< HEAD
 pub mod sorted_limbs;
 pub mod sub_chip;
-=======
-pub mod sub_chip;
-mod utils;
->>>>>>> 3fdbd122
+pub mod utils;
 pub mod xor_bits;
 pub mod xor_limbs;
 pub mod xor_lookup;