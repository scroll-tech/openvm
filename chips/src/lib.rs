--- conflicted
+++ resolved
@@ -1,9 +1,5 @@
-<<<<<<< HEAD
-pub mod page_read_write;
-=======
 pub mod page_controller;
 pub mod page_read;
->>>>>>> bed5ce25
 /// Chip to range check a value has less than a fixed number of bits
 pub mod range;
 pub mod range_gate;
