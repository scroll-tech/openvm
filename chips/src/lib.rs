pub mod keccak_permute;
pub mod merkle_proof;
pub mod page_controller;
pub mod page_read;
<<<<<<< HEAD
pub mod page_read_write;
/// Chip to range check a value has less than a fixed number of bits
=======
>>>>>>> ec33ee59
pub mod range;
pub mod range_gate;
pub mod sub_chip;
mod utils;
pub mod xor_bits;
pub mod xor_limbs;
pub mod xor_lookup;

pub mod is_equal;
pub mod is_equal_vec;
pub mod is_zero;<|MERGE_RESOLUTION|>--- conflicted
+++ resolved
@@ -2,11 +2,8 @@
 pub mod merkle_proof;
 pub mod page_controller;
 pub mod page_read;
-<<<<<<< HEAD
 pub mod page_read_write;
 /// Chip to range check a value has less than a fixed number of bits
-=======
->>>>>>> ec33ee59
 pub mod range;
 pub mod range_gate;
 pub mod sub_chip;
