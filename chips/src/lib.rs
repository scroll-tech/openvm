pub mod assert_sorted;
pub mod is_less_than;
pub mod keccak_permute;
pub mod less_than;
pub mod merkle_proof;
pub mod page_controller;
pub mod page_read;
pub mod range;
pub mod range_gate;
pub mod sub_chip;
<<<<<<< HEAD
pub mod utils;
=======
pub mod sum;
mod utils;
>>>>>>> 64419235
pub mod xor_bits;
pub mod xor_limbs;
pub mod xor_lookup;

pub mod is_equal;
pub mod is_equal_vec;
pub mod is_zero;<|MERGE_RESOLUTION|>--- conflicted
+++ resolved
@@ -8,12 +8,8 @@
 pub mod range;
 pub mod range_gate;
 pub mod sub_chip;
-<<<<<<< HEAD
-pub mod utils;
-=======
 pub mod sum;
 mod utils;
->>>>>>> 64419235
 pub mod xor_bits;
 pub mod xor_limbs;
 pub mod xor_lookup;
