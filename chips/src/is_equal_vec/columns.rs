#[derive(Default)]
pub struct IsEqualVecIOCols<T> {
    pub x: Vec<T>,
    pub y: Vec<T>,
    pub prod: T,
}

impl<T: Clone> IsEqualVecIOCols<T> {
    pub fn new(x: Vec<T>, y: Vec<T>, prod: T) -> Self {
        Self { x, y, prod }
    }

<<<<<<< HEAD
=======
    // Note that the slice this function takes is of an unusual
    // slc should be a whole row of the trace
>>>>>>> 12c8e176
    pub fn from_slice(slc: &[T], vec_len: usize) -> Self {
        Self {
            x: slc[0..vec_len].to_vec(),
            y: slc[vec_len..2 * vec_len].to_vec(),
            prod: slc[3 * vec_len - 1].clone(),
        }
    }
}

<<<<<<< HEAD
#[derive(Default, Debug)]
=======
#[derive(Default, Debug, Clone)]
>>>>>>> 12c8e176
pub struct IsEqualVecAuxCols<T> {
    pub prods: Vec<T>,
    pub invs: Vec<T>,
}

impl<T: Clone> IsEqualVecAuxCols<T> {
    pub fn new(prods: Vec<T>, invs: Vec<T>) -> Self {
        Self { prods, invs }
    }

    pub fn from_slice(slc: &[T], vec_len: usize) -> Self {
        Self {
            prods: slc[0..vec_len].to_vec(),
            invs: slc[vec_len..2 * vec_len].to_vec(),
        }
    }

    pub fn flatten(&self) -> Vec<T> {
        self.prods.iter().chain(self.invs.iter()).cloned().collect()
    }
}

#[derive(Default)]
pub struct IsEqualVecCols<T> {
    pub io: IsEqualVecIOCols<T>,
    pub aux: IsEqualVecAuxCols<T>,
}

impl<T: Clone> IsEqualVecCols<T> {
    pub fn new(x: Vec<T>, y: Vec<T>, prods: Vec<T>, invs: Vec<T>) -> Self {
        Self {
            io: IsEqualVecIOCols {
                x,
                y,
                prod: prods[prods.len() - 1].clone(),
            },
            aux: IsEqualVecAuxCols { prods, invs },
        }
    }

    pub fn from_slice(slc: &[T], vec_len: usize) -> Self {
        Self {
            io: IsEqualVecIOCols::from_slice(slc, vec_len),
            aux: IsEqualVecAuxCols::from_slice(&slc[2 * vec_len..], vec_len),
        }
    }

    pub fn flatten(&self) -> Vec<T> {
        self.io
            .x
            .iter()
            .chain(self.io.y.iter())
            .chain(self.aux.flatten().iter())
            .cloned()
            .collect()
    }

    pub fn get_width(&self) -> usize {
        4 * self.vec_len()
    }

    pub fn vec_len(&self) -> usize {
        self.io.x.len()
    }
}<|MERGE_RESOLUTION|>--- conflicted
+++ resolved
@@ -10,11 +10,8 @@
         Self { x, y, prod }
     }
 
-<<<<<<< HEAD
-=======
     // Note that the slice this function takes is of an unusual
     // slc should be a whole row of the trace
->>>>>>> 12c8e176
     pub fn from_slice(slc: &[T], vec_len: usize) -> Self {
         Self {
             x: slc[0..vec_len].to_vec(),
@@ -24,11 +21,7 @@
     }
 }
 
-<<<<<<< HEAD
-#[derive(Default, Debug)]
-=======
 #[derive(Default, Debug, Clone)]
->>>>>>> 12c8e176
 pub struct IsEqualVecAuxCols<T> {
     pub prods: Vec<T>,
     pub invs: Vec<T>,
