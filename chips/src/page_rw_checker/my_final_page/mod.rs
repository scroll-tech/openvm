--- conflicted
+++ resolved
@@ -5,13 +5,8 @@
 pub mod columns;
 pub mod trace;
 
-<<<<<<< HEAD
 #[derive(Debug, Clone)]
-pub struct MyFinalPageAir {
-=======
-#[derive(Clone)]
-pub(super) struct MyFinalPageAir {
->>>>>>> bacde210
+pub(crate) struct MyFinalPageAir {
     page_bus_index: usize,
 
     final_air: FinalPageAir,
