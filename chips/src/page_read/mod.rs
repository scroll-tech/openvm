pub mod air;
pub mod bridge;
pub mod columns;
pub mod page_controller;

pub struct PageReadAir {
    bus_index: usize,
    width: usize,
}

impl PageReadAir {
    pub fn bus_index(&self) -> usize {
        self.bus_index
    }

    pub fn width(&self) -> usize {
        self.width
    }
}

pub struct PageReadChip {
    pub air: PageReadAir,

    page_width: usize,
    page_height: usize,
}

impl PageReadChip {
<<<<<<< HEAD
    pub fn new(bus_index: usize, page_width: usize, page_height: usize) -> Self {
        Self {
            bus_index,
=======
    pub fn new(bus_index: usize, page: Vec<Vec<u32>>) -> Self {
        assert!(!page.is_empty());

        let page_width = page[0].len();
        let page_height = page.len();

        Self {
            air: PageReadAir {
                bus_index,
                width: page_width + 2,
            },
>>>>>>> 45249cff
            page_width,
            page_height,
        }
    }

    pub fn page_width(&self) -> usize {
        self.page_width
    }

    pub fn page_height(&self) -> usize {
        self.page_height
    }
}<|MERGE_RESOLUTION|>--- conflicted
+++ resolved
@@ -26,11 +26,6 @@
 }
 
 impl PageReadChip {
-<<<<<<< HEAD
-    pub fn new(bus_index: usize, page_width: usize, page_height: usize) -> Self {
-        Self {
-            bus_index,
-=======
     pub fn new(bus_index: usize, page: Vec<Vec<u32>>) -> Self {
         assert!(!page.is_empty());
 
@@ -42,7 +37,6 @@
                 bus_index,
                 width: page_width + 2,
             },
->>>>>>> 45249cff
             page_width,
             page_height,
         }
