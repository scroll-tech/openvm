--- conflicted
+++ resolved
@@ -33,13 +33,8 @@
     let y_ptr = keygen_builder.add_cached_main_matrix(y_width);
     let x_ptr = keygen_builder.add_main_matrix(1);
     keygen_builder.add_partitioned_air(&air, 0, vec![x_ptr, y_ptr]);
-<<<<<<< HEAD
-    let partial_pk = keygen_builder.generate_partial_pk();
-    let partial_vk = partial_pk.partial_vk();
-=======
     let pk = keygen_builder.generate_pk();
     let vk = pk.vk();
->>>>>>> c1e36764
 
     let prover = engine.prover();
     // Must add trace matrices in the same order as above
