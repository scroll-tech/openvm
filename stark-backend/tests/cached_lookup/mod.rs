use std::iter;

use afs_stark_backend::{
    keygen::MultiStarkKeygenBuilder,
    prover::{trace::TraceCommitmentBuilder, MultiTraceStarkProver, USE_DEBUG_BUILDER},
    verifier::{MultiTraceStarkVerifier, VerificationError},
};
use afs_test_utils::interaction::dummy_interaction_air::DummyInteractionAir;
use p3_baby_bear::BabyBear;
use p3_field::AbstractField;
use p3_matrix::dense::RowMajorMatrix;

use crate::config;

mod instrumented;
pub mod prove;

type Val = BabyBear;

// Lookup table is cached, everything else (including counts) is committed together
pub fn prove_and_verify_indexless_lookups(
    sender: Vec<(u32, Vec<u32>)>,
    receiver: Vec<(u32, Vec<u32>)>,
) -> Result<(), VerificationError> {
    let perm = config::baby_bear_poseidon2::random_perm();
    let config = config::baby_bear_poseidon2::default_config(&perm);

    let sender_air = DummyInteractionAir::new(sender[0].1.len(), true, 0);
    let receiver_air = DummyInteractionAir::new(receiver[0].1.len(), false, 0).partition();

    // Single row major matrix for |count|fields[..]|
    let sender_trace = RowMajorMatrix::new(
        sender
            .into_iter()
            .flat_map(|(count, fields)| {
                assert_eq!(fields.len(), sender_air.field_width());
                iter::once(count).chain(fields)
            })
            .map(Val::from_wrapped_u32)
            .collect(),
        sender_air.field_width() + 1,
    );
    let (recv_count, recv_fields): (Vec<_>, Vec<_>) = receiver.into_iter().unzip();
    let recv_count_trace = RowMajorMatrix::new(
        recv_count.into_iter().map(Val::from_wrapped_u32).collect(),
        1,
    );
    let recv_fields_trace = RowMajorMatrix::new(
        recv_fields
            .into_iter()
            .flat_map(|fields| {
                assert_eq!(fields.len(), receiver_air.field_width());
                fields
            })
            .map(Val::from_wrapped_u32)
            .collect(),
        receiver_air.field_width(),
    );

    let mut keygen_builder = MultiStarkKeygenBuilder::new(&config);
    // Cached table pointer:
    let recv_fields_ptr = keygen_builder.add_cached_main_matrix(receiver_air.field_width());
    // Everything else together
    let recv_count_ptr = keygen_builder.add_main_matrix(1);
    keygen_builder.add_partitioned_air(&receiver_air, 0, vec![recv_count_ptr, recv_fields_ptr]);
    // Auto-adds sender matrix
    keygen_builder.add_air(&sender_air, 0);
<<<<<<< HEAD
    let partial_pk = keygen_builder.generate_partial_pk();
    let partial_vk = partial_pk.partial_vk();
=======
    let pk = keygen_builder.generate_pk();
    let vk = pk.vk();
>>>>>>> c1e36764

    let prover = MultiTraceStarkProver::new(&config);
    // Must add trace matrices in the same order as above
    let mut trace_builder = TraceCommitmentBuilder::new(prover.pcs());
    // Receiver fields table is cached
    let cached_trace_data = trace_builder
        .committer
        .commit(vec![recv_fields_trace.clone()]);
    trace_builder.load_cached_trace(recv_fields_trace, cached_trace_data);
    // Load x normally
    trace_builder.load_trace(recv_count_trace);
    trace_builder.load_trace(sender_trace);
    trace_builder.commit_current();

    let main_trace_data = trace_builder.view(&vk, vec![&receiver_air, &sender_air]);
    let pis = vec![vec![]; 2];

    let mut challenger = config::baby_bear_poseidon2::Challenger::new(perm.clone());
    let proof = prover.prove(&mut challenger, &pk, main_trace_data, &pis);

    // Verify the proof:
    // Start from clean challenger
    let mut challenger = config::baby_bear_poseidon2::Challenger::new(perm.clone());
    let verifier = MultiTraceStarkVerifier::new(prover.config);
    verifier.verify(
        &mut challenger,
        &vk,
        vec![&receiver_air, &sender_air],
        &proof,
        &pis,
    )
}

/// tests for cached_lookup
#[test]
fn test_interaction_cached_trace_happy_path() {
    // count fields
    //   0    1 1
    //   7    4 2
    //   3    5 1
    // 546  889 4
    let sender = vec![
        (0, vec![1, 1]),
        (7, vec![4, 2]),
        (3, vec![5, 1]),
        (546, vec![889, 4]),
    ];

    // count fields
    //   1    5 1
    //   3    4 2
    //   4    4 2
    //   2    5 1
    //   0  123 3
    // 545  889 4
    //   1  889 4
    //   0  456 5
    let receiver = vec![
        (1, vec![5, 1]),
        (3, vec![4, 2]),
        (4, vec![4, 2]),
        (2, vec![5, 1]),
        (0, vec![123, 3]),
        (545, vec![889, 4]),
        (1, vec![889, 4]),
        (0, vec![456, 5]),
    ];

    prove_and_verify_indexless_lookups(sender, receiver).expect("Verification failed");
}

#[test]
fn test_interaction_cached_trace_neg() {
    // count fields
    //   0    1 1
    //   7    4 2
    //   3    5 1
    // 546  889 4
    let sender = vec![
        (0, vec![1, 1]),
        (7, vec![4, 2]),
        (3, vec![5, 1]),
        (546, vec![889, 4]),
    ];

    // field [889, 4] has count 545 != 546 in sender
    // count fields
    //   1    5 1
    //   3    4 2
    //   4    4 2
    //   2    5 1
    //   0  123 3
    // 545  889 4
    //   1  889 10
    //   0  456 5
    let receiver = vec![
        (1, vec![5, 1]),
        (3, vec![4, 2]),
        (4, vec![4, 2]),
        (2, vec![5, 1]),
        (0, vec![123, 3]),
        (545, vec![889, 4]),
        (1, vec![889, 10]),
        (0, vec![456, 5]),
    ];

    USE_DEBUG_BUILDER.with(|debug| {
        *debug.lock().unwrap() = false;
    });
    assert_eq!(
        prove_and_verify_indexless_lookups(sender, receiver),
        Err(VerificationError::NonZeroCumulativeSum)
    );
}<|MERGE_RESOLUTION|>--- conflicted
+++ resolved
@@ -65,13 +65,8 @@
     keygen_builder.add_partitioned_air(&receiver_air, 0, vec![recv_count_ptr, recv_fields_ptr]);
     // Auto-adds sender matrix
     keygen_builder.add_air(&sender_air, 0);
-<<<<<<< HEAD
-    let partial_pk = keygen_builder.generate_partial_pk();
-    let partial_vk = partial_pk.partial_vk();
-=======
     let pk = keygen_builder.generate_pk();
     let vk = pk.vk();
->>>>>>> c1e36764
 
     let prover = MultiTraceStarkProver::new(&config);
     // Must add trace matrices in the same order as above
