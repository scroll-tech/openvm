use itertools::Itertools;
use p3_air::BaseAir;
use p3_matrix::Matrix;
use p3_uni_stark::{StarkGenericConfig, Val};
use tracing::instrument;

pub mod types;

use crate::{
    air_builders::symbolic::get_symbolic_builder,
    commit::{MatrixCommitmentPointers, SingleMatrixCommitPtr},
    prover::trace::TraceCommitter,
    rap::AnyRap,
};

use self::types::{
    create_commit_to_air_graph, MultiStarkProvingKey, ProverOnlySinglePreprocessedData,
    StarkProvingKey, StarkVerifyingKey, TraceWidth, VerifierSinglePreprocessedData,
};

/// Stateful builder to create multi-stark proving and verifying keys
/// for system of multiple RAPs with multiple multi-matrix commitments
pub struct MultiStarkKeygenBuilder<'a, SC: StarkGenericConfig> {
    pub config: &'a SC,
    /// `placeholder_main_matrix_in_commit[commit_idx][mat_idx] =` matrix width, it is used to store
    /// a placeholder of a main trace matrix that must be committed during proving
    placeholder_main_matrix_in_commit: Vec<Vec<usize>>,
    pk: MultiStarkProvingKey<SC>,
}

impl<'a, SC: StarkGenericConfig> MultiStarkKeygenBuilder<'a, SC> {
    pub fn new(config: &'a SC) -> Self {
        Self {
            config,
            pk: MultiStarkProvingKey::empty(),
            placeholder_main_matrix_in_commit: vec![vec![]],
        }
    }

    /// Generates proving key, resetting the state of the builder.
    /// The verifying key can be obtained from the proving key.
    pub fn generate_pk(&mut self) -> MultiStarkProvingKey<SC> {
        let mut pk = std::mem::take(&mut self.pk);
        // Determine global num challenges to sample
        let num_phases = pk
            .per_air
            .iter()
            .map(|pk| {
                // Consistency check
                let num = pk.vk.width().after_challenge.len();
                assert_eq!(num, pk.vk.params.num_challenges_to_sample.len());
                assert_eq!(num, pk.vk.params.num_exposed_values_after_challenge.len());
                num
            })
            .max()
            .unwrap_or(0);
        pk.num_challenges_to_sample = (0..num_phases)
            .map(|phase_idx| {
                pk.per_air
                    .iter()
                    .map(|pk| {
                        *pk.vk
                            .params
                            .num_challenges_to_sample
                            .get(phase_idx)
                            .unwrap_or(&0)
                    })
                    .max()
                    .unwrap_or_else(|| panic!("No challenges used in challenge phase {phase_idx}"))
            })
            .collect();

        if matches!(self.placeholder_main_matrix_in_commit.last(), Some(mats) if mats.is_empty()) {
            self.placeholder_main_matrix_in_commit.pop();
        }
        pk.num_main_trace_commitments = self.placeholder_main_matrix_in_commit.len();
        // Build commit->air graph
        let air_matrices = pk
            .per_air
            .iter()
            .map(|pk| pk.vk.main_graph.clone())
            .collect_vec();
        pk.main_commit_to_air_graph =
            create_commit_to_air_graph(&air_matrices, pk.num_main_trace_commitments);
        // reset state
        self.placeholder_main_matrix_in_commit = vec![vec![]];

        for (i, pk) in pk.per_air.iter().enumerate() {
            let width = pk.vk.width();
            println!("AIR {i} [{}]:", &pk.air_name);
            println!("  quotient degree: {}", pk.vk.quotient_degree);
            println!("  number of columns:");
            println!("      preprocessed: {:?}", width.preprocessed);
            println!("      main (partitioned): {:?}", width.partitioned_main);
            println!("      after challenge: {:?}", width.after_challenge);
            println!(
                "  num symbolic constraints: {}",
                pk.vk.symbolic_constraints.constraints.len()
            );
            println!(
                "  num interactions: {} on buses {:?}",
                pk.vk.symbolic_constraints.interactions.len(),
                pk.vk
                    .symbolic_constraints
                    .interactions
                    .iter()
                    .map(|i| i.bus_index)
                    .collect_vec()
            );
        }

        pk
    }

    /// Creates abstract placeholder matrix and adds to current last trace commitment
    pub fn add_main_matrix(&mut self, width: usize) -> SingleMatrixCommitPtr {
        let commit_idx = self.placeholder_main_matrix_in_commit.len() - 1;
        let mats = self.placeholder_main_matrix_in_commit.last_mut().unwrap();
        let matrix_idx = mats.len();
        mats.push(width);
        SingleMatrixCommitPtr::new(commit_idx, matrix_idx)
    }

    /// Seals the current main trace commitment and starts a new one
    pub fn seal_current_main_commitment(&mut self) {
        self.placeholder_main_matrix_in_commit.push(vec![]);
    }

    /// Adds a single matrix to dedicated commitment and starts new commitment
    pub fn add_cached_main_matrix(&mut self, width: usize) -> SingleMatrixCommitPtr {
        assert!(
            matches!(self.placeholder_main_matrix_in_commit.last(), Some(mats) if mats.is_empty()),
            "Current commitment non-empty: cache may not have desired effect"
        );
        let ptr = self.add_main_matrix(width);
        self.seal_current_main_commitment();
        ptr
    }

    /// Default way to add a single Interactive AIR.
    /// DO NOT use this if the main trace needs to be partitioned.
    /// - `degree` is height of trace matrix
    /// - Generates preprocessed trace and creates a dedicated commitment for it.
    /// - Adds main trace to the last main trace commitment.
    #[instrument(level = "debug", skip_all)]
    pub fn add_air(&mut self, air: &dyn AnyRap<SC>, num_public_values: usize) {
        let main_width = <dyn AnyRap<SC> as BaseAir<Val<SC>>>::width(air);
        let ptr = self.add_main_matrix(main_width);
        self.add_partitioned_air(air, num_public_values, vec![ptr]);
    }

    /// Add a single Interactive AIR with partitioned main trace.
    /// - `degree` is height of trace matrix
    /// - Generates preprocessed trace and creates a dedicated commitment for it.
    /// - The matrix pointers for partitioned main trace must be manually created ahead of time.
    /// - `partitioned_main` is a list of (width, matrix_ptr) pairs.
    #[instrument(level = "debug", skip_all)]
    pub fn add_partitioned_air(
        &mut self,
        air: &dyn AnyRap<SC>,
        num_public_values: usize,
        partitioned_main_ptrs: Vec<SingleMatrixCommitPtr>,
    ) {
        let (prep_prover_data, prep_verifier_data): (Option<_>, Option<_>) =
            self.get_single_preprocessed_data(air).unzip();
        let preprocessed_width = prep_prover_data.as_ref().map(|d| d.trace.width());

        let main_widths = partitioned_main_ptrs
            .iter()
            .map(|ptr| self.placeholder_main_matrix_in_commit[ptr.commit_index][ptr.matrix_index])
            .collect();
        let width = TraceWidth {
            preprocessed: preprocessed_width,
            partitioned_main: main_widths,
            after_challenge: vec![],
        };
        let symbolic_builder = get_symbolic_builder(air, &width, num_public_values, &[], &[]);

        let params = symbolic_builder.params();
        let symbolic_constraints = symbolic_builder.constraints();

        let log_quotient_degree = symbolic_constraints.get_log_quotient_degree();
        let quotient_degree = 1 << log_quotient_degree;
<<<<<<< HEAD
        let vk = StarkPartialVerifyingKey {
=======

        let vk = StarkVerifyingKey {
>>>>>>> c1e36764
            preprocessed_data: prep_verifier_data,
            params,
            symbolic_constraints,
            main_graph: MatrixCommitmentPointers::new(partitioned_main_ptrs),
            quotient_degree,
        };
        let pk = StarkProvingKey {
            air_name: air.name(),
            vk,
            preprocessed_data: prep_prover_data,
        };

        self.pk.per_air.push(pk);
    }

    /// Default way to add a single Interactive AIR.
    /// DO NOT use this if the main trace needs to be partitioned.
    /// - `degree` is height of trace matrix
    /// - Generates preprocessed trace and creates a dedicated commitment for it.
    /// - Adds main trace to the default shared main trace commitment.
    #[instrument(level = "debug", skip_all)]
    pub fn get_single_preprocessed_data(
        &mut self,
        air: &dyn AnyRap<SC>,
    ) -> Option<(
        ProverOnlySinglePreprocessedData<SC>,
        VerifierSinglePreprocessedData<SC>,
    )> {
        let pcs = self.config.pcs();
        let preprocessed_trace = air.preprocessed_trace();
        preprocessed_trace.map(|trace| {
            let trace_committer = TraceCommitter::<SC>::new(pcs);
            let data = trace_committer.commit(vec![trace.clone()]);
            let vdata = VerifierSinglePreprocessedData {
                commit: data.commit,
            };
            let pdata = ProverOnlySinglePreprocessedData {
                trace,
                data: data.data,
            };
            (pdata, vdata)
        })
    }
}<|MERGE_RESOLUTION|>--- conflicted
+++ resolved
@@ -181,12 +181,8 @@
 
         let log_quotient_degree = symbolic_constraints.get_log_quotient_degree();
         let quotient_degree = 1 << log_quotient_degree;
-<<<<<<< HEAD
-        let vk = StarkPartialVerifyingKey {
-=======
 
         let vk = StarkVerifyingKey {
->>>>>>> c1e36764
             preprocessed_data: prep_verifier_data,
             params,
             symbolic_constraints,
