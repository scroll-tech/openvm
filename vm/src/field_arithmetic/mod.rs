--- conflicted
+++ resolved
@@ -93,17 +93,8 @@
             self.calculate(*op, *operands);
         }
     }
-<<<<<<< HEAD
 
     pub fn current_height(&self) -> usize {
         self.operations.len()
     }
-}
-
-impl<F: Field> Default for FieldArithmeticChip<F> {
-    fn default() -> Self {
-        Self::new()
-    }
-=======
->>>>>>> 513d08b3
 }