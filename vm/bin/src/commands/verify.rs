use std::{path::Path, time::Instant};

use afs_stark_backend::{keygen::types::MultiStarkVerifyingKey, prover::types::Proof};
use afs_test_utils::{
    config::{self, baby_bear_poseidon2::BabyBearPoseidon2Config},
    engine::StarkEngine,
};
use clap::Parser;
use color_eyre::eyre::Result;
use stark_vm::vm::{config::VmConfig, ExecutionResult, VirtualMachine};

use crate::{
    asm::parse_asm_file,
    commands::{read_from_path, WORD_SIZE},
};

/// `afs verify` command
/// Uses information from config.toml to verify a proof using the verifying key in `output-folder`
/// as */prove.bin.
#[derive(Debug, Parser)]
pub struct VerifyCommand {
    #[arg(
        long = "proof-file",
        short = 'p',
        help = "The path to the proof file",
        required = true
    )]
    pub proof_file: String,

    #[arg(
        long = "asm-file",
        short = 'f',
        help = "The .asm file input",
        required = true
    )]
    pub asm_file_path: String,

    #[arg(
        long = "keys-folder",
        short = 'k',
        help = "The folder that contains keys",
        required = false,
        default_value = "keys"
    )]
    pub keys_folder: String,
}

impl VerifyCommand {
    /// Execute the `verify` command
    pub fn execute(&self, config: VmConfig) -> Result<()> {
        let start = Instant::now();

        self.execute_helper(config)?;

        let duration = start.elapsed();
        println!("Verified table operations in {:?}", duration);

        Ok(())
    }

    pub fn execute_helper(&self, config: VmConfig) -> Result<()> {
        println!("Verifying proof file: {}", self.proof_file);
        let instructions = parse_asm_file(Path::new(&self.asm_file_path))?;
        let vm = VirtualMachine::<WORD_SIZE, _>::new(config, instructions, vec![]);
<<<<<<< HEAD
        let encoded_vk = read_from_path(&Path::new(&self.keys_folder).join("partial.vk"))?;
        let partial_vk: MultiStarkPartialVerifyingKey<BabyBearPoseidon2Config> =
=======
        let encoded_vk = read_from_path(&Path::new(&self.keys_folder).join("vk"))?;
        let vk: MultiStarkVerifyingKey<BabyBearPoseidon2Config> =
>>>>>>> c1e36764
            bincode::deserialize(&encoded_vk)?;

        let encoded_proof = read_from_path(Path::new(&self.proof_file))?;
        let proof: Proof<BabyBearPoseidon2Config> = bincode::deserialize(&encoded_proof)?;

<<<<<<< HEAD
        let engine = config::baby_bear_poseidon2::default_engine();
=======
        let ExecutionResult {
            max_log_degree,
            nonempty_pis: pis,
            nonempty_chips: chips,
            ..
        } = vm.execute()?;
        let engine = config::baby_bear_poseidon2::default_engine(max_log_degree);
>>>>>>> c1e36764

        let chips = VirtualMachine::<WORD_SIZE, _>::get_chips(&chips);

        let mut challenger = engine.new_challenger();
        let verifier = engine.verifier();
        let result = verifier.verify(&mut challenger, &vk, chips, &proof, &pis);

        if result.is_err() {
            println!("Verification Unsuccessful");
        } else {
            println!("Verification Succeeded!");
        }
        Ok(())
    }
}<|MERGE_RESOLUTION|>--- conflicted
+++ resolved
@@ -62,29 +62,19 @@
         println!("Verifying proof file: {}", self.proof_file);
         let instructions = parse_asm_file(Path::new(&self.asm_file_path))?;
         let vm = VirtualMachine::<WORD_SIZE, _>::new(config, instructions, vec![]);
-<<<<<<< HEAD
-        let encoded_vk = read_from_path(&Path::new(&self.keys_folder).join("partial.vk"))?;
-        let partial_vk: MultiStarkPartialVerifyingKey<BabyBearPoseidon2Config> =
-=======
         let encoded_vk = read_from_path(&Path::new(&self.keys_folder).join("vk"))?;
         let vk: MultiStarkVerifyingKey<BabyBearPoseidon2Config> =
->>>>>>> c1e36764
             bincode::deserialize(&encoded_vk)?;
 
         let encoded_proof = read_from_path(Path::new(&self.proof_file))?;
         let proof: Proof<BabyBearPoseidon2Config> = bincode::deserialize(&encoded_proof)?;
 
-<<<<<<< HEAD
-        let engine = config::baby_bear_poseidon2::default_engine();
-=======
         let ExecutionResult {
-            max_log_degree,
             nonempty_pis: pis,
             nonempty_chips: chips,
             ..
         } = vm.execute()?;
-        let engine = config::baby_bear_poseidon2::default_engine(max_log_degree);
->>>>>>> c1e36764
+        let engine = config::baby_bear_poseidon2::default_engine();
 
         let chips = VirtualMachine::<WORD_SIZE, _>::get_chips(&chips);
 
