use branch_native_adapter::BranchNativeAdapterChip;
use derive_more::derive::From;
use jal_native_adapter::JalNativeAdapterChip;
use loadstore_native_adapter::NativeLoadStoreAdapterChip;
use native_vectorized_adapter::NativeVectorizedAdapterChip;
use openvm_circuit::{
    arch::{
        MemoryConfig, SystemConfig, SystemExecutor, SystemPeriphery, SystemPort, VmChipComplex,
        VmConfig, VmExtension, VmInventory, VmInventoryBuilder, VmInventoryError,
    },
    system::{native_adapter::NativeAdapterChip, phantom::PhantomChip},
};
use openvm_circuit_derive::{AnyEnum, InstructionExecutor, VmConfig};
use openvm_circuit_primitives_derive::{BytesStateful, Chip, ChipUsageGetter};
use openvm_instructions::{
    program::DEFAULT_PC_STEP, PhantomDiscriminant, Poseidon2Opcode, UsizeOpcode, VmOpcode,
};
use openvm_native_compiler::{
<<<<<<< HEAD
    FieldArithmeticOpcode, FieldExtensionOpcode, FriOpcode, NativeBranchEqualOpcode,
    NativeJalOpcode, NativeLoadStoreOpcode, NativePhantom, VerifyBatchOpcode,
=======
    CastfOpcode, FieldArithmeticOpcode, FieldExtensionOpcode, FriOpcode, NativeBranchEqualOpcode,
    NativeJalOpcode, NativeLoadStoreOpcode, NativePhantom, BLOCK_LOAD_STORE_OPCODES,
    BLOCK_LOAD_STORE_SIZE, SINGLE_LOAD_STORE_OPCODES,
>>>>>>> 66a8134a
};
use openvm_poseidon2_air::Poseidon2Config;
use openvm_rv32im_circuit::{
    BranchEqualCoreChip, Rv32I, Rv32IExecutor, Rv32IPeriphery, Rv32Io, Rv32IoExecutor,
    Rv32IoPeriphery, Rv32M, Rv32MExecutor, Rv32MPeriphery,
};
use openvm_stark_backend::p3_field::PrimeField32;
use serde::{Deserialize, Serialize};
use strum::IntoEnumIterator;

<<<<<<< HEAD
use crate::{adapters::*, chip::VerifyBatchChip, phantom::*, *};
=======
use crate::{
    adapters::{convert_adapter::ConvertAdapterChip, *},
    phantom::*,
    *,
};
>>>>>>> 66a8134a

#[derive(Clone, Debug, Serialize, Deserialize, VmConfig, derive_new::new)]
pub struct NativeConfig {
    #[system]
    pub system: SystemConfig,
    #[extension]
    pub native: Native,
}

impl Default for NativeConfig {
    fn default() -> Self {
        Self {
            system: SystemConfig::default().with_continuations(),
            native: Default::default(),
        }
    }
}

impl NativeConfig {
    pub fn with_continuations(mut self) -> Self {
        self.system = self.system.with_continuations();
        self
    }

    pub fn aggregation(num_public_values: usize, poseidon2_max_constraint_degree: usize) -> Self {
        Self {
            system: SystemConfig::new(
                poseidon2_max_constraint_degree,
                MemoryConfig {
                    max_access_adapter_n: 8,
                    ..Default::default()
                },
                num_public_values,
            )
            .with_max_segment_len((1 << 24) - 100),
            native: Default::default(),
        }
    }
}

#[derive(Clone, Copy, Debug, Default, Serialize, Deserialize)]
pub struct Native;

#[derive(ChipUsageGetter, Chip, InstructionExecutor, From, AnyEnum, BytesStateful)]
pub enum NativeExecutor<F: PrimeField32> {
    LoadStore(NativeLoadStoreChip<F, 1>),
    BlockLoadStore(NativeLoadStoreChip<F, 4>),
    BranchEqual(NativeBranchEqChip<F>),
    Jal(NativeJalChip<F>),
    FieldArithmetic(FieldArithmeticChip<F>),
    FieldExtension(FieldExtensionChip<F>),
    Poseidon2(NativePoseidon2Chip<F>),
    FriReducedOpening(FriReducedOpeningChip<F>),
    VerifyBatch(VerifyBatchChip<F, 1>),
}

#[derive(From, ChipUsageGetter, Chip, AnyEnum, BytesStateful)]
pub enum NativePeriphery<F: PrimeField32> {
    Phantom(PhantomChip<F>),
}

impl<F: PrimeField32> VmExtension<F> for Native {
    type Executor = NativeExecutor<F>;
    type Periphery = NativePeriphery<F>;

    fn build(
        &self,
        builder: &mut VmInventoryBuilder<F>,
    ) -> Result<VmInventory<NativeExecutor<F>, NativePeriphery<F>>, VmInventoryError> {
        let mut inventory = VmInventory::new();
        let SystemPort {
            execution_bus,
            program_bus,
            memory_bridge,
        } = builder.system_port();
        let offline_memory = builder.system_base().offline_memory();

        let mut load_store_chip = NativeLoadStoreChip::<F, 1>::new(
            NativeLoadStoreAdapterChip::new(
                execution_bus,
                program_bus,
                memory_bridge,
                NativeLoadStoreOpcode::default_offset(),
            ),
            NativeLoadStoreCoreChip::new(NativeLoadStoreOpcode::default_offset()),
            offline_memory.clone(),
        );
        load_store_chip.core.set_streams(builder.streams().clone());

        inventory.add_executor(
            load_store_chip,
            SINGLE_LOAD_STORE_OPCODES
                .iter()
                .map(|&opcode| VmOpcode::with_default_offset(opcode)),
        )?;

        let mut block_load_store_chip = NativeLoadStoreChip::<F, BLOCK_LOAD_STORE_SIZE>::new(
            NativeLoadStoreAdapterChip::new(
                execution_bus,
                program_bus,
                memory_bridge,
                NativeLoadStoreOpcode::default_offset(),
            ),
            NativeLoadStoreCoreChip::new(NativeLoadStoreOpcode::default_offset()),
            offline_memory.clone(),
        );
        block_load_store_chip
            .core
            .set_streams(builder.streams().clone());

        inventory.add_executor(
            block_load_store_chip,
            BLOCK_LOAD_STORE_OPCODES
                .iter()
                .map(|&opcode| VmOpcode::with_default_offset(opcode)),
        )?;

        let branch_equal_chip = NativeBranchEqChip::new(
            BranchNativeAdapterChip::<_>::new(execution_bus, program_bus, memory_bridge),
            BranchEqualCoreChip::new(NativeBranchEqualOpcode::default_offset(), DEFAULT_PC_STEP),
            offline_memory.clone(),
        );
        inventory.add_executor(
            branch_equal_chip,
            NativeBranchEqualOpcode::iter().map(VmOpcode::with_default_offset),
        )?;

        let jal_chip = NativeJalChip::new(
            JalNativeAdapterChip::<_>::new(execution_bus, program_bus, memory_bridge),
            JalCoreChip::new(NativeJalOpcode::default_offset()),
            offline_memory.clone(),
        );
        inventory.add_executor(
            jal_chip,
            NativeJalOpcode::iter().map(VmOpcode::with_default_offset),
        )?;

        let field_arithmetic_chip = FieldArithmeticChip::new(
            NativeAdapterChip::<F, 2, 1>::new(execution_bus, program_bus, memory_bridge),
            FieldArithmeticCoreChip::new(FieldArithmeticOpcode::default_offset()),
            offline_memory.clone(),
        );
        inventory.add_executor(
            field_arithmetic_chip,
            FieldArithmeticOpcode::iter().map(VmOpcode::with_default_offset),
        )?;

        let field_extension_chip = FieldExtensionChip::new(
            NativeVectorizedAdapterChip::new(execution_bus, program_bus, memory_bridge),
            FieldExtensionCoreChip::new(FieldExtensionOpcode::default_offset()),
            offline_memory.clone(),
        );
        inventory.add_executor(
            field_extension_chip,
            FieldExtensionOpcode::iter().map(VmOpcode::with_default_offset),
        )?;

        let fri_reduced_opening_chip = FriReducedOpeningChip::new(
            execution_bus,
            program_bus,
            memory_bridge,
            FriOpcode::default_offset(),
            offline_memory.clone(),
        );
        inventory.add_executor(
            fri_reduced_opening_chip,
            FriOpcode::iter().map(VmOpcode::with_default_offset),
        )?;

        let verify_batch_chip = VerifyBatchChip::new(
            execution_bus,
            program_bus,
            memory_bridge,
            VerifyBatchOpcode::default_offset(),
            offline_memory.clone(),
            Poseidon2Config::default(),
        );
        inventory.add_executor(
            verify_batch_chip,
            VerifyBatchOpcode::iter().map(VmOpcode::with_default_offset),
        )?;

        let poseidon2_chip = NativePoseidon2Chip::new(
            execution_bus,
            program_bus,
            memory_bridge,
            Poseidon2Config::default(),
            Poseidon2Opcode::default_offset(),
            builder.system_config().max_constraint_degree,
            offline_memory.clone(),
        );
        inventory.add_executor(
            poseidon2_chip,
            Poseidon2Opcode::iter().map(VmOpcode::with_default_offset),
        )?;

        builder.add_phantom_sub_executor(
            NativeHintInputSubEx,
            PhantomDiscriminant(NativePhantom::HintInput as u16),
        )?;

        builder.add_phantom_sub_executor(
            NativeHintBitsSubEx,
            PhantomDiscriminant(NativePhantom::HintBits as u16),
        )?;

        builder.add_phantom_sub_executor(
            NativePrintSubEx,
            PhantomDiscriminant(NativePhantom::Print as u16),
        )?;

        Ok(inventory)
    }
}

pub(crate) mod phantom {
    use eyre::bail;
    use openvm_circuit::{
        arch::{PhantomSubExecutor, Streams},
        system::memory::MemoryController,
    };
    use openvm_instructions::PhantomDiscriminant;
    use openvm_stark_backend::p3_field::{Field, PrimeField32};

    pub struct NativeHintInputSubEx;
    pub struct NativePrintSubEx;
    pub struct NativeHintBitsSubEx;

    impl<F: Field> PhantomSubExecutor<F> for NativeHintInputSubEx {
        fn phantom_execute(
            &mut self,
            _: &MemoryController<F>,
            streams: &mut Streams<F>,
            _: PhantomDiscriminant,
            _: F,
            _: F,
            _: u16,
        ) -> eyre::Result<()> {
            let hint = match streams.input_stream.pop_front() {
                Some(hint) => hint,
                None => {
                    bail!("EndOfInputStream");
                }
            };
            streams.hint_stream.clear();
            streams
                .hint_stream
                .push_back(F::from_canonical_usize(hint.len()));
            streams.hint_stream.extend(hint);
            Ok(())
        }
    }

    impl<F: PrimeField32> PhantomSubExecutor<F> for NativePrintSubEx {
        fn phantom_execute(
            &mut self,
            memory: &MemoryController<F>,
            _: &mut Streams<F>,
            _: PhantomDiscriminant,
            a: F,
            _: F,
            c_upper: u16,
        ) -> eyre::Result<()> {
            let addr_space = F::from_canonical_u16(c_upper);
            let value = memory.unsafe_read_cell(addr_space, a);
            println!("{}", value);
            Ok(())
        }
    }

    impl<F: PrimeField32> PhantomSubExecutor<F> for NativeHintBitsSubEx {
        fn phantom_execute(
            &mut self,
            memory: &MemoryController<F>,
            streams: &mut Streams<F>,
            _: PhantomDiscriminant,
            a: F,
            b: F,
            c_upper: u16,
        ) -> eyre::Result<()> {
            let addr_space = F::from_canonical_u16(c_upper);
            let val = memory.unsafe_read_cell(addr_space, a);
            let mut val = val.as_canonical_u32();

            let len = b.as_canonical_u32();
            streams.hint_stream.clear();
            for _ in 0..len {
                streams
                    .hint_stream
                    .push_back(F::from_canonical_u32(val & 1));
                val >>= 1;
            }
            Ok(())
        }
    }
}

#[derive(Clone, Copy, Debug, Default, Serialize, Deserialize)]
pub struct CastFExtension;

#[derive(ChipUsageGetter, Chip, InstructionExecutor, From, AnyEnum, BytesStateful)]
pub enum CastFExtensionExecutor<F: PrimeField32> {
    CastF(CastFChip<F>),
}

#[derive(From, ChipUsageGetter, Chip, AnyEnum, BytesStateful)]
pub enum CastFExtensionPeriphery<F: PrimeField32> {
    Placeholder(CastFChip<F>),
}

impl<F: PrimeField32> VmExtension<F> for CastFExtension {
    type Executor = CastFExtensionExecutor<F>;
    type Periphery = CastFExtensionPeriphery<F>;

    fn build(
        &self,
        builder: &mut VmInventoryBuilder<F>,
    ) -> Result<VmInventory<Self::Executor, Self::Periphery>, VmInventoryError> {
        let mut inventory = VmInventory::new();
        let SystemPort {
            execution_bus,
            program_bus,
            memory_bridge,
        } = builder.system_port();
        let offline_memory = builder.system_base().offline_memory();
        let range_checker = builder.system_base().range_checker_chip.clone();

        let castf_chip = CastFChip::new(
            ConvertAdapterChip::new(execution_bus, program_bus, memory_bridge),
            CastFCoreChip::new(range_checker.clone(), CastfOpcode::default_offset()),
            offline_memory.clone(),
        );
        inventory.add_executor(
            castf_chip,
            [VmOpcode::with_default_offset(CastfOpcode::CASTF)],
        )?;

        Ok(inventory)
    }
}

#[derive(Clone, Debug, VmConfig, derive_new::new, Serialize, Deserialize)]
pub struct Rv32WithKernelsConfig {
    #[system]
    pub system: SystemConfig,
    #[extension]
    pub rv32i: Rv32I,
    #[extension]
    pub rv32m: Rv32M,
    #[extension]
    pub io: Rv32Io,
    #[extension]
    pub native: Native,
    #[extension]
    pub castf: CastFExtension,
}

impl Default for Rv32WithKernelsConfig {
    fn default() -> Self {
        Self {
            system: SystemConfig::default().with_continuations(),
            rv32i: Rv32I,
            rv32m: Rv32M::default(),
            io: Rv32Io,
            native: Native,
            castf: CastFExtension,
        }
    }
}<|MERGE_RESOLUTION|>--- conflicted
+++ resolved
@@ -16,14 +16,9 @@
     program::DEFAULT_PC_STEP, PhantomDiscriminant, Poseidon2Opcode, UsizeOpcode, VmOpcode,
 };
 use openvm_native_compiler::{
-<<<<<<< HEAD
-    FieldArithmeticOpcode, FieldExtensionOpcode, FriOpcode, NativeBranchEqualOpcode,
-    NativeJalOpcode, NativeLoadStoreOpcode, NativePhantom, VerifyBatchOpcode,
-=======
     CastfOpcode, FieldArithmeticOpcode, FieldExtensionOpcode, FriOpcode, NativeBranchEqualOpcode,
     NativeJalOpcode, NativeLoadStoreOpcode, NativePhantom, BLOCK_LOAD_STORE_OPCODES,
-    BLOCK_LOAD_STORE_SIZE, SINGLE_LOAD_STORE_OPCODES,
->>>>>>> 66a8134a
+    BLOCK_LOAD_STORE_SIZE, SINGLE_LOAD_STORE_OPCODES, VerifyBatchOpcode,
 };
 use openvm_poseidon2_air::Poseidon2Config;
 use openvm_rv32im_circuit::{
@@ -34,15 +29,11 @@
 use serde::{Deserialize, Serialize};
 use strum::IntoEnumIterator;
 
-<<<<<<< HEAD
-use crate::{adapters::*, chip::VerifyBatchChip, phantom::*, *};
-=======
 use crate::{
     adapters::{convert_adapter::ConvertAdapterChip, *},
-    phantom::*,
+    chip::VerifyBatchChip, phantom::*,
     *,
 };
->>>>>>> 66a8134a
 
 #[derive(Clone, Debug, Serialize, Deserialize, VmConfig, derive_new::new)]
 pub struct NativeConfig {
