use afs_compiler::{
    asm::AsmConfig,
    ir::{Array, Builder, Config, DIGEST_SIZE},
};
<<<<<<< HEAD
use crate::hints::{
    Hintable, InnerChallenge, InnerCommitPhaseStep, InnerDigest, InnerPcsProof, InnerQueryProof,
    InnerVal,
};
use crate::types::InnerConfig;
=======
use p3_field::AbstractField;
>>>>>>> 760d94f9

use super::types::{BatchOpeningVariable, TwoAdicPcsProofVariable};
use crate::{
    fri::types::{
        DigestVariable, FriCommitPhaseProofStepVariable, FriProofVariable, FriQueryProofVariable,
    },
    hints::{
        Hintable, InnerBatchOpening, InnerChallenge, InnerCommitPhaseStep, InnerDigest,
        InnerFriProof, InnerPcsProof, InnerQueryProof, InnerVal,
    },
    types::InnerConfig,
};

type C = InnerConfig;

impl Hintable<C> for InnerDigest {
    type HintVariable = DigestVariable<C>;

    fn read(builder: &mut Builder<AsmConfig<InnerVal, InnerChallenge>>) -> Self::HintVariable {
        builder.hint_felts()
    }

    fn write(&self) -> Vec<Vec<InnerVal>> {
        let h: [InnerVal; DIGEST_SIZE] = *self;
        vec![h.to_vec()]
    }
}

impl Hintable<C> for Vec<InnerDigest> {
    type HintVariable = Array<C, DigestVariable<C>>;

    fn read(builder: &mut Builder<AsmConfig<InnerVal, InnerChallenge>>) -> Self::HintVariable {
        let len = builder.hint_var();
        let mut arr = builder.dyn_array(len);
        builder.range(0, len).for_each(|i, builder| {
            let hint = InnerDigest::read(builder);
            builder.set(&mut arr, i, hint);
        });
        arr
    }

    fn write(&self) -> Vec<Vec<InnerVal>> {
        let mut stream = Vec::new();

        let len = InnerVal::from_canonical_usize(self.len());
        stream.push(vec![len]);

        self.iter().for_each(|arr| {
            let comm = InnerDigest::write(arr);
            stream.extend(comm);
        });

        stream
    }
}

impl Hintable<C> for InnerCommitPhaseStep {
    type HintVariable = FriCommitPhaseProofStepVariable<C>;

    fn read(builder: &mut Builder<C>) -> Self::HintVariable {
        let sibling_value = builder.hint_ext();
        let opening_proof = Vec::<InnerDigest>::read(builder);
        Self::HintVariable {
            sibling_value,
            opening_proof,
        }
    }

    fn write(&self) -> Vec<Vec<<C as Config>::F>> {
        let mut stream = Vec::new();

        stream.extend(vec![self.sibling_value].write());
        stream.extend(Vec::<InnerDigest>::write(&self.opening_proof));

        stream
    }
}

impl Hintable<C> for Vec<InnerCommitPhaseStep> {
    type HintVariable = Array<C, FriCommitPhaseProofStepVariable<C>>;

    fn read(builder: &mut Builder<C>) -> Self::HintVariable {
        let len = builder.hint_var();
        let mut arr = builder.dyn_array(len);
        builder.range(0, len).for_each(|i, builder| {
            let hint = InnerCommitPhaseStep::read(builder);
            builder.set(&mut arr, i, hint);
        });
        arr
    }

    fn write(&self) -> Vec<Vec<<C as Config>::F>> {
        let mut stream = Vec::new();

        let len = InnerVal::from_canonical_usize(self.len());
        stream.push(vec![len]);

        self.iter().for_each(|arr| {
            let comm = InnerCommitPhaseStep::write(arr);
            stream.extend(comm);
        });

        stream
    }
}

impl Hintable<C> for InnerQueryProof {
    type HintVariable = FriQueryProofVariable<C>;

    fn read(builder: &mut Builder<C>) -> Self::HintVariable {
        let commit_phase_openings = Vec::<InnerCommitPhaseStep>::read(builder);
        Self::HintVariable {
            commit_phase_openings,
        }
    }

    fn write(&self) -> Vec<Vec<<C as Config>::F>> {
        let mut stream = Vec::new();

        stream.extend(Vec::<InnerCommitPhaseStep>::write(
            &self.commit_phase_openings,
        ));

        stream
    }
}

impl Hintable<C> for Vec<InnerQueryProof> {
    type HintVariable = Array<C, FriQueryProofVariable<C>>;

    fn read(builder: &mut Builder<C>) -> Self::HintVariable {
        let len = builder.hint_var();
        let mut arr = builder.dyn_array(len);
        builder.range(0, len).for_each(|i, builder| {
            let hint = InnerQueryProof::read(builder);
            builder.set(&mut arr, i, hint);
        });
        arr
    }

    fn write(&self) -> Vec<Vec<<C as Config>::F>> {
        let mut stream = Vec::new();

        let len = InnerVal::from_canonical_usize(self.len());
        stream.push(vec![len]);

        self.iter().for_each(|arr| {
            let comm = InnerQueryProof::write(arr);
            stream.extend(comm);
        });

        stream
    }
}

impl Hintable<C> for InnerFriProof {
    type HintVariable = FriProofVariable<C>;

    fn read(builder: &mut Builder<C>) -> Self::HintVariable {
        let commit_phase_commits = Vec::<InnerDigest>::read(builder);
        let query_proofs = Vec::<InnerQueryProof>::read(builder);
        let final_poly = builder.hint_ext();
        let pow_witness = builder.hint_felt();
        Self::HintVariable {
            commit_phase_commits,
            query_proofs,
            final_poly,
            pow_witness,
        }
    }

    fn write(&self) -> Vec<Vec<<C as Config>::F>> {
        let mut stream = Vec::new();

        stream.extend(Vec::<InnerDigest>::write(
            &self
                .commit_phase_commits
                .iter()
                .map(|x| (*x).into())
                .collect(),
        ));
        stream.extend(Vec::<InnerQueryProof>::write(&self.query_proofs));
        stream.extend(vec![self.final_poly].write());
        stream.push(vec![self.pow_witness]);

        stream
    }
}

impl Hintable<C> for InnerBatchOpening {
    type HintVariable = BatchOpeningVariable<C>;

    fn read(builder: &mut Builder<C>) -> Self::HintVariable {
        let opened_values = Vec::<Vec<InnerVal>>::read(builder);
        let opening_proof = Vec::<InnerDigest>::read(builder);
        Self::HintVariable {
            opened_values,
            opening_proof,
        }
    }

    fn write(&self) -> Vec<Vec<<C as Config>::F>> {
        let mut stream = Vec::new();
        stream.extend(Vec::<Vec<InnerVal>>::write(&self.opened_values));
        stream.extend(Vec::<InnerDigest>::write(&self.opening_proof));
        stream
    }
}

impl Hintable<C> for Vec<InnerBatchOpening> {
    type HintVariable = Array<C, BatchOpeningVariable<C>>;

    fn read(builder: &mut Builder<C>) -> Self::HintVariable {
        let len = builder.hint_var();
        let mut arr = builder.dyn_array(len);
        builder.range(0, len).for_each(|i, builder| {
            let hint = InnerBatchOpening::read(builder);
            builder.set(&mut arr, i, hint);
        });
        arr
    }

    fn write(&self) -> Vec<Vec<<C as Config>::F>> {
        let mut stream = Vec::new();

        let len = InnerVal::from_canonical_usize(self.len());
        stream.push(vec![len]);

        self.iter().for_each(|arr| {
            let comm = InnerBatchOpening::write(arr);
            stream.extend(comm);
        });

        stream
    }
}

impl Hintable<C> for Vec<Vec<InnerBatchOpening>> {
    type HintVariable = Array<C, Array<C, BatchOpeningVariable<C>>>;

    fn read(builder: &mut Builder<C>) -> Self::HintVariable {
        let len = builder.hint_var();
        let mut arr = builder.dyn_array(len);
        builder.range(0, len).for_each(|i, builder| {
            let hint = Vec::<InnerBatchOpening>::read(builder);
            builder.set(&mut arr, i, hint);
        });
        arr
    }

    fn write(&self) -> Vec<Vec<<C as Config>::F>> {
        let mut stream = Vec::new();

        let len = InnerVal::from_canonical_usize(self.len());
        stream.push(vec![len]);

        self.iter().for_each(|arr| {
            let comm = Vec::<InnerBatchOpening>::write(arr);
            stream.extend(comm);
        });

        stream
    }
}

impl Hintable<C> for InnerPcsProof {
    type HintVariable = TwoAdicPcsProofVariable<C>;

    fn read(builder: &mut Builder<C>) -> Self::HintVariable {
        let fri_proof = InnerFriProof::read(builder);
        let query_openings = Vec::<Vec<InnerBatchOpening>>::read(builder);
        Self::HintVariable {
            fri_proof,
            query_openings,
        }
    }

    fn write(&self) -> Vec<Vec<<C as Config>::F>> {
        let mut stream = Vec::new();
        stream.extend(self.fri_proof.write());
        stream.extend(self.query_openings.write());
        stream
    }
}<|MERGE_RESOLUTION|>--- conflicted
+++ resolved
@@ -2,15 +2,7 @@
     asm::AsmConfig,
     ir::{Array, Builder, Config, DIGEST_SIZE},
 };
-<<<<<<< HEAD
-use crate::hints::{
-    Hintable, InnerChallenge, InnerCommitPhaseStep, InnerDigest, InnerPcsProof, InnerQueryProof,
-    InnerVal,
-};
-use crate::types::InnerConfig;
-=======
 use p3_field::AbstractField;
->>>>>>> 760d94f9
 
 use super::types::{BatchOpeningVariable, TwoAdicPcsProofVariable};
 use crate::{
