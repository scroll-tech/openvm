--- conflicted
+++ resolved
@@ -60,13 +60,12 @@
 lto = "thin"
 
 [workspace.dependencies]
-p3-air = { git = "https://github.com/Plonky3/Plonky3.git", rev = "b382e04" } # branch fix/two_adic_pcs_verify_height1 until issue is fixed
+p3-air = { git = "https://github.com/Plonky3/Plonky3.git", rev = "b382e04" } # branch "fix/two_adic_pcs_verify_height1" until issue fixed
 p3-field = { git = "https://github.com/Plonky3/Plonky3.git", rev = "b382e04" }
 p3-commit = { git = "https://github.com/Plonky3/Plonky3.git", rev = "b382e04" }
 p3-matrix = { git = "https://github.com/Plonky3/Plonky3.git", rev = "b382e04" }
 p3-baby-bear = { git = "https://github.com/Plonky3/Plonky3.git", features = [
     "nightly-features",
-<<<<<<< HEAD
 ], rev = "b382e04" }
 p3-util = { git = "https://github.com/Plonky3/Plonky3.git", rev = "b382e04" }
 p3-challenger = { git = "https://github.com/Plonky3/Plonky3.git", rev = "b382e04" }
@@ -79,32 +78,12 @@
 p3-mds = { git = "https://github.com/Plonky3/Plonky3.git", rev = "b382e04" }
 p3-merkle-tree = { git = "https://github.com/Plonky3/Plonky3.git", rev = "b382e04" }
 p3-monty-31 = { git = "https://github.com/Plonky3/Plonky3.git", rev = "b382e04" }
+p3-poseidon = { git = "https://github.com/Plonky3/Plonky3.git", rev = "b382e04" }
 p3-poseidon2 = { git = "https://github.com/Plonky3/Plonky3.git", rev = "b382e04" }
 p3-symmetric = { git = "https://github.com/Plonky3/Plonky3.git", rev = "b382e04" }
 p3-uni-stark = { git = "https://github.com/Plonky3/Plonky3.git", rev = "b382e04" }
-p3-maybe-rayon = { git = "https://github.com/Plonky3/Plonky3.git", rev = "b382e04", features = [
-    "parallel",
-] }
+p3-maybe-rayon = { git = "https://github.com/Plonky3/Plonky3.git", rev = "b382e04" } # the "parallel" feature is NOT on by default to allow single-threaded benchmarking
 p3-bn254-fr = { git = "https://github.com/Plonky3/Plonky3.git", rev = "b382e04" }
-=======
-], rev = "95e56fa" }
-p3-util = { git = "https://github.com/Plonky3/Plonky3.git", rev = "95e56fa" }
-p3-challenger = { git = "https://github.com/Plonky3/Plonky3.git", rev = "95e56fa" }
-p3-dft = { git = "https://github.com/Plonky3/Plonky3.git", rev = "95e56fa" }
-p3-fri = { git = "https://github.com/Plonky3/Plonky3.git", rev = "95e56fa" }
-p3-goldilocks = { git = "https://github.com/Plonky3/Plonky3.git", rev = "95e56fa" }
-p3-keccak = { git = "https://github.com/Plonky3/Plonky3.git", rev = "95e56fa" }
-p3-keccak-air = { git = "https://github.com/Plonky3/Plonky3.git", rev = "95e56fa" }
-p3-blake3 = { git = "https://github.com/Plonky3/Plonky3.git", rev = "95e56fa" }
-p3-mds = { git = "https://github.com/Plonky3/Plonky3.git", rev = "95e56fa" }
-p3-merkle-tree = { git = "https://github.com/Plonky3/Plonky3.git", rev = "95e56fa" }
-p3-poseidon = { git = "https://github.com/Plonky3/Plonky3.git", rev = "95e56fa" }
-p3-poseidon2 = { git = "https://github.com/Plonky3/Plonky3.git", rev = "95e56fa" }
-p3-symmetric = { git = "https://github.com/Plonky3/Plonky3.git", rev = "95e56fa" }
-p3-uni-stark = { git = "https://github.com/Plonky3/Plonky3.git", rev = "95e56fa" }
-p3-maybe-rayon = { git = "https://github.com/Plonky3/Plonky3.git", rev = "95e56fa" } # the "parallel" feature is NOT on by default to allow single-threaded benchmarking
-p3-bn254-fr = { git = "https://github.com/Plonky3/Plonky3.git", rev = "95e56fa" }
->>>>>>> c1e36764
 zkhash = { git = "https://github.com/HorizenLabs/poseidon2.git", rev = "bb476b9" }
 
 # For local development. Add to your `.cargo/config.toml`
